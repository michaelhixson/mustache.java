package com.github.mustachejava;

import java.io.BufferedReader;
import java.io.IOException;
import java.io.Reader;
import java.util.concurrent.atomic.AtomicInteger;

/**
 * The parser generates callbacks into the MustacheFactory to build them. Do not use these
 * directly as you must manage the Mustache object lifecycle as well.
 * <p/>
 * <p/>
 * User: sam
 * Date: 5/14/11
 * Time: 3:52 PM
 */
public class MustacheParser {
  public static final String DEFAULT_SM = "{{";
  public static final String DEFAULT_EM = "}}";
  private MustacheFactory cf;

  protected MustacheParser(MustacheFactory cf) {
    this.cf = cf;
  }

  public Mustache compile(String file) {
    Reader reader = cf.getReader(file);
    if (reader == null) {
      throw new MustacheException("Failed to find: " + file);
    }
    return compile(reader, file);
  }

  public Mustache compile(Reader reader, String file) {
    return compile(reader, file, DEFAULT_SM, DEFAULT_EM);
  }

  public Mustache compile(Reader reader, String file, String sm, String em) {
    return compile(reader, null, new AtomicInteger(0), file, sm, em);
  }

  protected Mustache compile(final Reader reader, String tag, final AtomicInteger currentLine, String file, String sm, String em) throws MustacheException {
    if (reader == null) {
      throw new MustacheException("Reader is null");
    }
    Reader br;
    if (reader.markSupported()) {
      br = reader;
    } else {
      br = new BufferedReader(reader);
    }
    MustacheVisitor mv = cf.createMustacheVisitor();
    // Now we grab the mustache template
    boolean onlywhitespace = true;
    boolean iterable = currentLine.get() != 0;
    currentLine.compareAndSet(0, 1);
    StringBuilder out = new StringBuilder();
    try {
      int c;
      while ((c = br.read()) != -1) {
        if (c == '\r') {
          continue;
        }
        // Increment the line
        if (c == '\n') {
          currentLine.incrementAndGet();
          if (!iterable || (iterable && !onlywhitespace)) {
            out.append("\n");
          }
          out = write(mv, out, file, currentLine.intValue());

          iterable = false;
          onlywhitespace = true;
          continue;
        }
        // Check for a mustache start
        if (c == sm.charAt(0)) {
          br.mark(1);
          if (sm.length() == 1 || br.read() == sm.charAt(1)) {
            // Two mustaches, now capture command
            StringBuilder sb = new StringBuilder();
            while ((c = br.read()) != -1) {
              br.mark(1);
              if (c == em.charAt(0)) {
                if (em.length() > 1) {
                  if (br.read() == em.charAt(1)) {
                    // Matched end
                    break;
                  } else {
                    // Only one
                    br.reset();
                  }
                } else break;
              }
              sb.append((char) c);
            }
            final String command = cf.translate(sb.toString());
            final char ch = command.charAt(0);
            final String variable = command.substring(1).trim();
            switch (ch) {
              case '#':
              case '^':
              case '<':
              case '$': {
                int line = currentLine.get();
                final Mustache mustache = compile(br, variable, currentLine, file, sm, em);
                int lines = currentLine.get() - line;
                if (!onlywhitespace || lines == 0) {
                  write(mv, out, file, currentLine.intValue());
                }
                out = new StringBuilder();
                switch (ch) {
                  case '#':
                    mv.iterable(new TemplateContext(sm, em, file, line), variable, mustache);
                    break;
                  case '^':
                    mv.notIterable(new TemplateContext(sm, em, file, line), variable, mustache);
                    break;
                  case '<':
                    mv.extend(new TemplateContext(sm, em, file, line), variable, mustache);
                    break;
                  case '$':
                    mv.name(new TemplateContext(sm, em, file, line), variable, mustache);
                    break;
                }
                iterable = lines != 0;
                break;
              }
              case '/': {
                // Tag end
                if (!onlywhitespace) {
                  write(mv, out, file, currentLine.intValue());
                }
                if (!variable.equals(tag)) {
                  throw new MustacheException(
                          "Mismatched start/end tags: " + tag + " != " + variable + " in " + file + ":" + currentLine);
                }

                return mv.mustache(new TemplateContext(sm, em, file, 0));
              }
              case '>': {
                out = write(mv, out, file, currentLine.intValue());
                mv.partial(new TemplateContext(sm, em, file, currentLine.get()), variable);
                break;
              }
              case '{': {
                out = write(mv, out, file, currentLine.intValue());
                // Not escaped
                String name = variable;
                if (em.charAt(1) != '}') {
                  name = variable.substring(0, variable.length() - 1);
                } else {
                  if (br.read() != '}') {
                    throw new MustacheException(
                            "Improperly closed variable in " + file + ":" + currentLine);
                  }
                }
                final String finalName = name;
                mv.value(new TemplateContext(sm, em, file, currentLine.get()), finalName, false);
                break;
              }
              case '&': {
                // Not escaped
                out = write(mv, out, file, currentLine.intValue());
                mv.value(new TemplateContext(sm, em, file, currentLine.get()), variable, false);
                break;
              }
              case '%':
                // Pragmas
                out = write(mv, out, file, currentLine.intValue());
                break;
              case '!':
                // Comment
                out = write(mv, out, file, currentLine.intValue());
                break;
              case '=':
                // Change delimiters
                out = write(mv, out, file, currentLine.intValue());
                String delimiters = command.replaceAll("\\s+", "");
                int length = delimiters.length();
                if (length > 6 || length / 2 * 2 != length) {
                  throw new MustacheException("Invalid delimiter string");
                }
                sm = delimiters.substring(1, length / 2);
                em = delimiters.substring(length / 2, length - 1);
                break;
              default: {
                if (c == -1) {
                  throw new MustacheException(
                          "Improperly closed variable in " + file + ":" + currentLine);
                }
                // Reference
                out = write(mv, out, file, currentLine.intValue());
                mv.value(new TemplateContext(sm, em, file, currentLine.get()), command.trim(), true);
                break;
              }
            }
            continue;
          } else {
            // Only one
            br.reset();
          }
        }
        onlywhitespace = onlywhitespace && (c == ' ' || c == '\t' || c == '\r');
        out.append((char) c);
      }
      write(mv, out, file, currentLine.intValue());
      br.close();
    } catch (IOException e) {
      throw new MustacheException("Failed to read", e);
    }
<<<<<<< HEAD
    mv.eof(currentLine.intValue());
    return mv.mustache(file, sm, em);
=======
    mv.eof(file, currentLine.get());
    return mv.mustache(new TemplateContext(sm, em, file, 0));
>>>>>>> 29d0dc96
  }

  /**
   * Ignore empty strings and append to the previous code if it was also a write.
   */
  private StringBuilder write(MustacheVisitor mv, StringBuilder out, String file, int line) {
    String text = out.toString();
    mv.write(new TemplateContext(null, null, file, line), text);
    return new StringBuilder();
  }

}<|MERGE_RESOLUTION|>--- conflicted
+++ resolved
@@ -209,13 +209,8 @@
     } catch (IOException e) {
       throw new MustacheException("Failed to read", e);
     }
-<<<<<<< HEAD
-    mv.eof(currentLine.intValue());
-    return mv.mustache(file, sm, em);
-=======
     mv.eof(file, currentLine.get());
     return mv.mustache(new TemplateContext(sm, em, file, 0));
->>>>>>> 29d0dc96
   }
 
   /**
