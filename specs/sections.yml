--- conflicted
+++ resolved
@@ -126,13 +126,12 @@
     template: "| A {{#bool}}B {{#bool}}C{{/bool}} D{{/bool}} E |"
     expected: "| A  E |"
 
-<<<<<<< HEAD
   - name: Context Misses
     desc: Failed context lookups should be considered falsey.
     data: { }
     template: "[{{#missing}}Found key 'missing'!{{/missing}}]"
     expected: "[]"
-=======
+
   # Implicit Iterators
 
   - name: Implicit Iterator - String
@@ -155,7 +154,6 @@
       list: [ 1.10, 2.20, 3.30, 4.40, 5.50 ]
     template: '"{{#list}}({{.}}){{/list}}"'
     expected: '"(1.1)(2.2)(3.3)(4.4)(5.5)"'
->>>>>>> 51342cec
 
   # Whitespace Sensitivity
 
