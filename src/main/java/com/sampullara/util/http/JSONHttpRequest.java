package com.sampullara.util.http;

import com.google.common.util.concurrent.ValueFuture;
import org.codehaus.jackson.JsonNode;
import org.codehaus.jackson.JsonParser;
import org.codehaus.jackson.map.MappingJsonFactory;
import org.eclipse.jetty.client.ContentExchange;

import java.io.IOException;
import java.net.MalformedURLException;
import java.util.concurrent.Future;

/**
 * Retrieve JSON data from a data source without blocking a thread.
 * <p/>
 * User: sam
 * Date: May 7, 2010
 * Time: 5:14:45 PM
 */
public class JSONHttpRequest extends HttpRequest<JsonNode> {
  private static MappingJsonFactory jf = new MappingJsonFactory();

  public JSONHttpRequest(String url) throws MalformedURLException {
    super(url);
  }

  @Override
  public Future<JsonNode> execute() throws IOException {
    final ValueFuture<JsonNode> future = ValueFuture.create();
    ContentExchange exchange = new ContentExchange() {
      protected void onResponseComplete() throws IOException {
        try {
          super.onResponseComplete();
          String responseContent = this.getResponseContent();
          if (responseContent == null) {
            future.set(null);
          } else {
            try {
              JsonParser jp = jf.createJsonParser(responseContent);
              future.set(jp.readValueAsTree());
            } catch (Exception e) {
<<<<<<< HEAD
              future.error(new IOException("Could not access: " + getURI() + ": " + responseContent.substring(0, 1000), e));
=======
              future.setException(e);
>>>>>>> 50d942b6
            }
          }
        } catch (Throwable th) {
          th.printStackTrace();
          if (!future.isDone()) {
            future.setException(th);
          }
          if (th instanceof IOException) {
            throw (IOException) th;
          }
          if (th instanceof RuntimeException) {
            throw (RuntimeException) th;
          }
          if (th instanceof Error) {
            throw (Error) th;
          }
        }
      }
    };

    exchange.setRequestHeader("Accept", "application/json, text/javascript");
    exchange.setMethod("GET");
    exchange.setURL(url.toString());

    // start the exchange
    client.send(exchange);

    return future;
  }
}<|MERGE_RESOLUTION|>--- conflicted
+++ resolved
@@ -39,11 +39,7 @@
               JsonParser jp = jf.createJsonParser(responseContent);
               future.set(jp.readValueAsTree());
             } catch (Exception e) {
-<<<<<<< HEAD
-              future.error(new IOException("Could not access: " + getURI() + ": " + responseContent.substring(0, 1000), e));
-=======
-              future.setException(e);
->>>>>>> 50d942b6
+              future.setException(new IOException("Could not access: " + getURI() + ": " + responseContent.substring(0, 1000), e));
             }
           }
         } catch (Throwable th) {
