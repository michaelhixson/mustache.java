--- conflicted
+++ resolved
@@ -72,11 +72,7 @@
           <encoding>UTF-8</encoding>
         </configuration>
       </plugin>
-<<<<<<< HEAD
-     <plugin>
-=======
 <!--      <plugin>
->>>>>>> 11b27279
         <groupId>org.apache.maven.plugins</groupId>
         <artifactId>maven-gpg-plugin</artifactId>
         <executions>
